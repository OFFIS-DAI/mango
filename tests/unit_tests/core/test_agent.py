import asyncio
from typing import Any

import pytest

from mango import activate, create_acl, create_tcp_container
from mango.agent.core import Agent


class MyAgent(Agent):
    test_counter: int = 0

    def handle_message(self, content, meta: dict[str, Any]):
        self.test_counter += 1


@pytest.mark.asyncio
async def test_periodic_facade():
    # GIVEN
    c = create_tcp_container(addr=("127.0.0.1", 5555))
    agent = c.register(MyAgent())
    l = []

    async def increase_counter():
        l.append(1)

    # WHEN
    t = agent.schedule_periodic_task(increase_counter, 0.2)
    try:
        await asyncio.wait_for(t, timeout=0.3)
    except asyncio.exceptions.TimeoutError:
        pass

    # THEN
    assert len(l) == 2


@pytest.mark.asyncio
async def test_send_message():
    # GIVEN
    c = create_tcp_container(addr=("127.0.0.1", 5555))
    agent = c.register(MyAgent())
    agent2 = c.register(MyAgent())

    async with activate(c) as c:
        await agent.send_message("", receiver_addr=agent2.addr)
        msg = await agent2.inbox.get()
        _, content, meta = msg
        agent2.handle_message(content=content, meta=meta)

    # THEN
    assert agent2.test_counter == 1


@pytest.mark.asyncio
async def test_send_acl_message():
    # GIVEN
    c = create_tcp_container(addr=("127.0.0.1", 5555))
    agent = c.register(MyAgent())
    agent2 = c.register(MyAgent())

    async with activate(c) as c:
        await agent.send_message(
            create_acl("", receiver_addr=agent2.addr, sender_addr=agent.addr),
            receiver_addr=agent2.addr,
        )
        msg = await agent2.inbox.get()
        _, content, meta = msg
        agent2.handle_message(content=content, meta=meta)

    # THEN
    assert agent2.test_counter == 1


@pytest.mark.asyncio
async def test_schedule_message():
    # GIVEN
    c = create_tcp_container(addr=("127.0.0.1", 5555))
    agent = c.register(MyAgent())
    agent2 = c.register(MyAgent())

    async with activate(c) as c:
        await agent.schedule_instant_message("", receiver_addr=agent2.addr)

    # THEN
    assert agent2.test_counter == 1


@pytest.mark.asyncio
async def test_schedule_acl_message():
    # GIVEN
    c = create_tcp_container(addr=("127.0.0.1", 5555))
    agent = c.register(MyAgent())
    agent2 = c.register(MyAgent())

    async with activate(c) as c:
        await agent.schedule_instant_message(
            create_acl("", receiver_addr=agent2.addr, sender_addr=agent.addr),
            receiver_addr=agent2.addr,
        )

    # THEN
    assert agent2.test_counter == 1

<<<<<<< HEAD
def test_register_twice():
    c = create_tcp_container(addr=("127.0.0.1", 5555))
    agent = MyAgent()
    c.register(agent)

    with pytest.raises(ValueError):
        c.register(agent)
=======

def test_sync_setup_agent():
    # this test is not async and therefore does not provide a running event loop
    c = create_tcp_container(addr=("127.0.0.1", 5555))
    # registration without async context should not raise "no running event loop" error
    agent = c.register(MyAgent())
    agent2 = c.register(MyAgent())

    async def run_this(c):
        async with activate(c) as c:
            await agent.schedule_instant_message(
                create_acl("", receiver_addr=agent2.addr, sender_addr=agent.addr),
                receiver_addr=agent2.addr,
            )  # THEN
        assert agent2.test_counter == 1

    asyncio.run(run_this(c))
>>>>>>> 5a557d9f
<|MERGE_RESOLUTION|>--- conflicted
+++ resolved
@@ -102,7 +102,6 @@
     # THEN
     assert agent2.test_counter == 1
 
-<<<<<<< HEAD
 def test_register_twice():
     c = create_tcp_container(addr=("127.0.0.1", 5555))
     agent = MyAgent()
@@ -110,7 +109,6 @@
 
     with pytest.raises(ValueError):
         c.register(agent)
-=======
 
 def test_sync_setup_agent():
     # this test is not async and therefore does not provide a running event loop
@@ -127,5 +125,4 @@
             )  # THEN
         assert agent2.test_counter == 1
 
-    asyncio.run(run_this(c))
->>>>>>> 5a557d9f
+    asyncio.run(run_this(c))