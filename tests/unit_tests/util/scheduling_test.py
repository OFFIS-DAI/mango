--- conflicted
+++ resolved
@@ -1,4 +1,3 @@
-<<<<<<< HEAD
 import pytest
 import asyncio
 import datetime
@@ -6,13 +5,7 @@
 
 from mango.util.scheduling import DateTimeScheduledTask, InstantScheduledProcessTask, \
     InstantScheduledTask, Scheduler, PeriodicScheduledTask, TimestampScheduledTask
-=======
-
-import pytest
-import asyncio, datetime, time
-
 from mango.util.scheduling import ConditionalProcessTask, DateTimeScheduledTask, InstantScheduledProcessTask, InstantScheduledTask, Scheduler, PeriodicScheduledTask
->>>>>>> a837b9fa
 
 @pytest.mark.asyncio
 async def test_periodic():
@@ -255,11 +248,7 @@
     task = scheduler.schedule_process_task(InstantScheduledProcessTask(do_exp_stuff_mult_steps), marker)
     scheduler.suspend(marker)
 
-<<<<<<< HEAD
-    await asyncio.sleep(1)
-=======
     time.sleep(3)
->>>>>>> a837b9fa
 
     scheduler.resume(marker)
 
@@ -278,7 +267,7 @@
 
     # THEN
     try:
-        await asyncio.wait_for(task, timeout=0.3)
+        await asyncio.wait_for(task, timeout=3)
         pytest.fail()
     except asyncio.exceptions.TimeoutError as err:
         pass
