--- conflicted
+++ resolved
@@ -124,7 +124,6 @@
             clock=clock,
             **kwargs,
         )
-<<<<<<< HEAD
 
         self.server = None  # will be set within the factory method
         self.running = True
@@ -132,8 +131,7 @@
             loop,
             ttl_in_sec=kwargs.get(TCP_CONNECTION_TTL, 30),
             max_connections_per_target=kwargs.get(TCP_MAX_CONNECTIONS_PER_TARGET, 10),
-=======
-        self.server = None  # will be set in async setup()
+        )
 
     async def setup(self):
         # create a TCP server bound to host and port that uses the
@@ -142,7 +140,6 @@
             lambda: ContainerProtocol(container=self, loop=self.loop, codec=self.codec),
             self.addr[0],
             self.addr[1],
->>>>>>> 0bd54dc2
         )
 
     async def send_message(
