--- conflicted
+++ resolved
@@ -875,16 +875,10 @@
         """
         # resume all process so they can get shutdown
         for _, _, event, _ in self._scheduled_process_tasks:
-<<<<<<< HEAD
             if event[1] is not None:
                 event[1].set()
+        for task, _, _, _ in self._scheduled_tasks:
+            task.close()
         self._process_pool_exec.shutdown(wait=True, cancel_futures=True)
         if self._manager is not None:
-            self._manager.shutdown()
-=======
-            if event is not None:
-                event.set()
-        for task, _, _, _ in self._scheduled_tasks:
-            task.close()
-        self._process_pool_exec.shutdown()
->>>>>>> 2c1a1499
+            self._manager.shutdown()