"""
This module contains the abstract Container class and the subclasses
TCPContainer and MQTTContainer
"""
from abc import ABC, abstractmethod
import asyncio
import logging
from typing import Optional, Union, Tuple, Dict, Any, Set
import paho.mqtt.client as paho
from .container_protocols import ContainerProtocol
from ..messages.message import ACLMessage as json_ACLMessage
from ..messages.acl_message_pb2 import ACLMessage as proto_ACLMessage

logger = logging.getLogger(__name__)


class Container(ABC):
    """Superclass for a mango container"""

    @classmethod
    async def factory(cls, *, connection_type: str = 'tcp', codec: str = 'json',
                      addr: Optional[Union[str, Tuple[str, int]]] = None,
                      proto_msgs_module=None,
                      mqtt_kwargs: Dict[str, Any] = None):
        """
        This method is called to instantiate a container instance, either
        a TCPContainer or a MQTTContainer, depending on the parameter
        connection_type.
        :param connection_type: Defines the connection type. So far only 'tcp'
        or 'mqtt' are allowed
        :param codec: Defines the codec to use. So far only 'json' or
        'protobuf' are allowed
        :param addr: the address to use. If connection_type == 'tcp': it has
        to be a tuple of (host, port). If connection_type == 'mqtt' this can
        optionally define an inbox_topic that is used similarly than
        a tcp address.
        :param proto_msgs_module: The compiled python module where the
         additional proto msgs are defined. Ignored if codec != 'protobuf'
        :param mqtt_kwargs: Dictionary of keyword arguments for connection to a mqtt broker. At least
        the keys 'broker_addr' and 'client_id' have to be provided.
        Ignored if connection_type != 'mqtt'
        :return: The instance of a MQTTContainer or a TCPContainer
        """
        connection_type = connection_type.lower()
        if connection_type not in ['tcp', 'mqtt']:
            raise ValueError(f'Unknown connection type {connection_type}')

        if codec not in ['json', 'protobuf']:
            raise ValueError(f'Unknown codec {codec}')
        if codec == 'protobuf' and not proto_msgs_module:
            raise ValueError(f'proto_msgs_module for message definitions in'
                             ' protobuf must be provided')

        loop = asyncio.get_running_loop()

        if connection_type == 'tcp':
            # initialize TCPContainer
            container = TCPContainer(
                addr=addr, codec=codec, loop=loop,
                proto_msgs_module=proto_msgs_module
            )

            # create a TCP server bound to host and port that uses the
            # specified protocol
            container.server = await loop.create_server(
                lambda: ContainerProtocol(container=container, loop=loop,
                                          codec=codec),
                addr[0], addr[1])
            return container

        if connection_type == 'mqtt':

            # get and check relevant kwargs from mqtt_kwargs
            # client_id
            client_id = mqtt_kwargs.pop('client_id', None)
            if not client_id:
                raise ValueError('client_id is requested within mqtt_kwargs')

            # broker_addr
            broker_addr = mqtt_kwargs.pop('broker_addr', None)
            if not broker_addr:
                raise ValueError('broker_addr is requested within mqtt_kwargs')

            # get parameters for Client.init()
            init_kwargs = {}
            possible_init_kwargs = ('clean_session', 'userdata', 'protocol',
                                    'transport')
            for possible_kwarg in possible_init_kwargs:
                if possible_kwarg in mqtt_kwargs.keys():
                    init_kwargs[possible_kwarg] = \
                        mqtt_kwargs.pop(possible_kwarg)

            # check if addr is a valid topic without wildcards
            if addr is not None and \
                    (not isinstance(addr, str) or '#' in addr or '+' in addr):
                raise ValueError('addr is not set correctly. It is used as '
                                 'inbox topic and must be a  string without '
                                 'any wildcards (\'#\' or \'+\')')

            # create paho.Client object for mqtt communication
            mqtt_messenger: paho.Client = paho.Client(
                client_id=client_id,
                **init_kwargs)

            # set TLS options if provided
            # expected as a dict:
            # {ca_certs, certfile, keyfile, cert_eqs, tls_version, ciphers}
            tls_kwargs = mqtt_kwargs.pop('tls_kwargs', None)
            if tls_kwargs:
                mqtt_messenger.tls_set(**tls_kwargs)

            # Future that is triggered, on successful connection
            connected = asyncio.Future()

            # callbacks to check for successful connection
            def on_con(client, userdata, flags, returncode):
                print(f'Connection Callback with the following flags: {flags}')
                loop.call_soon_threadsafe(connected.set_result, returncode)

            mqtt_messenger.on_connect = on_con

            # check broker_addr input and connect
            if isinstance(broker_addr, tuple):
                if not 0 < len(broker_addr) < 4:
                    raise ValueError(f'Invalid broker address')
                if len(broker_addr) > 0 and not isinstance(broker_addr[0],
                                                           str):
                    raise ValueError('Invalid broker address')
                if len(broker_addr) > 1 and not isinstance(broker_addr[1],
                                                           int):
                    raise ValueError('Invalid broker address')
                if len(broker_addr) > 2 and not isinstance(broker_addr[2],
                                                           int):
                    raise ValueError('Invalid broker address')
                mqtt_messenger.connect(*broker_addr, **mqtt_kwargs)

            elif isinstance(broker_addr, dict):
                if 'hostname' not in broker_addr.keys():
                    raise ValueError('Invalid broker address')
                mqtt_messenger.connect(**broker_addr, **mqtt_kwargs)

            else:
                if not isinstance(broker_addr, str):
                    raise ValueError('Invalid broker address')
                mqtt_messenger.connect(broker_addr, **mqtt_kwargs)

            print(f'[{client_id}]: Going to connect to broker '
                  f'at {broker_addr}... ', end='')

            counter = 0
            # process MQTT messages for maximum of 10 seconds to
            # receive connection callback
            while not connected.done() and counter < 100:
                mqtt_messenger.loop()
                # wait for the thread to trigger the future
                await asyncio.sleep(0.1)
                counter += 1

            if not connected.done():
                # timeout
                raise ConnectionError(
                    f'Connection to {broker_addr} could not be '
                    f'established after {counter * 0.1} seconds')
            if connected.result() != 0:
                raise ConnectionError(
                    f'Connection to {broker_addr} could not be '
                    f'set up. Callback returner error code '
                    f'{connected.result()}')

            print('done.')
            if addr is not None:
                # connection has been set up, subscribe to inbox topic now
                print(f'[{client_id}]: Going to subscribe to {addr} '
                      f'as inbox topic... ', end='')

                # create Future that is triggered on successful subscription
                subscribed = asyncio.Future()

                # set up subscription callback
                def on_sub(*args):
                    loop.call_soon_threadsafe(subscribed.set_result, True)

                mqtt_messenger.on_subscribe = on_sub

                # subscribe topic
                result, _ = mqtt_messenger.subscribe(addr, 2)
                if result != paho.MQTT_ERR_SUCCESS:
                    # subscription to inbox topic was not successful
                    mqtt_messenger.disconnect()
                    raise ConnectionError(
                        f'Subscription request to {addr} at {broker_addr} '
                        f'returned error code: {result}')

                counter = 0
                while not subscribed.done() and counter < 100:
                    # wait for subscription
                    mqtt_messenger.loop(timeout=0.1)
                    await asyncio.sleep(0.1)
                    counter += 1
                if not subscribed.done():
                    raise ConnectionError(
                        f'Subscription request to {addr} at {broker_addr} '
                        f'did not succeed after {counter * 0.1} seconds.')
                print('done.')

            # connection and subscription is successful, remove callbacks
            mqtt_messenger.on_subscribe = None
            mqtt_messenger.on_connect = None

            return MQTTContainer(client_id=client_id, addr=addr, loop=loop,
                                 mqtt_client=mqtt_messenger, codec=codec,
                                 proto_msgs_module=proto_msgs_module)

    def __init__(self, *, addr, name: str, codec,
                 proto_msgs_module=None, loop):
        self.name: str = name
        self.addr = addr

        self.codec: str = codec.lower()
        if codec == 'protobuf':
            self.other_msgs = proto_msgs_module
        self.loop: asyncio.AbstractEventLoop = loop

        # dict of agents. aid: agent instance
        self._agents: Dict = {}
        self._aid_counter: int = 0  # counter for aids

        self.running: bool = True  # True until self.shutdown() is called
        self._no_agents_running: asyncio.Future = asyncio.Future()
        self._no_agents_running.set_result(True)  # signals that currently no agent lives in this container

        # inbox for all incoming messages
        self.inbox: asyncio.Queue = asyncio.Queue()

        # task that processes the inbox.
        self._check_inbox_task: asyncio.Task = asyncio.create_task(self._check_inbox())

    def _register_agent(self, agent):
        """
        Register *agent* and return the agent id
        :param agent: The agent instance
        :return The agent ID
        """
        if not self._no_agents_running or self._no_agents_running.done():
            self._no_agents_running = asyncio.Future()
        aid = f'agent{self._aid_counter}'
        self._aid_counter += 1
        self._agents[aid] = agent
        logger.info(f'Successfully registered agent;{aid}')
        return aid

    def deregister_agent(self, aid):
        """
        Deregister an agent
        :param aid:
        :return:

        """
        del self._agents[aid]
        if len(self._agents) == 0:
            self._no_agents_running.set_result(True)

    @abstractmethod
    async def send_message(self, content,
                           receiver_addr: Union[str, Tuple[str, int]], *,
                           receiver_id: Optional[str] = None,
                           create_acl: bool = False,
                           acl_metadata: Optional[Dict[str, Any]] = None,
                           mqtt_kwargs: Dict[str, Any] = None,
                           ) -> bool:
        """
        container sends the message of one of its own agents to a specific topic
        :param content: The content of the message
        :param receiver_addr: In case of TCP this is a tuple of host, port
        In case of MQTT this is the topic to publish to.
        :param receiver_id: The agent id of the receiver
        :param create_acl: True if an acl message shall be created around the
        content.
        :param acl_metadata: metadata for the acl_header.
        Ignored if create_acl == False
        :param mqtt_kwargs: Dict with possible kwargs for publishing to a mqtt broker
            Possible fields:
            qos: The quality of service to use for publishing
            retain: Indicates, weather the retain flag should be set
            Ignored if connection_type != 'mqtt'
        """
        raise NotImplementedError

    def _create_acl(self,
                    content, receiver_addr: Union[str, Tuple[str, int]],
                    receiver_id: Optional[str] = None,
                    acl_metadata: Optional[Dict[str, Any]] = None):
        """
        :param content:
        :param receiver_addr:
        :param receiver_id:
        :param acl_metadata:
        :return:
        """
        acl_metadata = {} if acl_metadata is None else acl_metadata
        # analyse and complete acl_metadata
        if 'receiver_addr' not in acl_metadata.keys():
            acl_metadata['receiver_addr'] = receiver_addr
        if 'receiver_id' not in acl_metadata.keys() and receiver_id:
            acl_metadata['receiver_id'] = receiver_id
        # add sender_addr if not defined
        if 'sender_addr' not in acl_metadata.keys() and self.addr is not None:
            acl_metadata['sender_addr'] = self.addr

        if self.codec == 'json':
            # create json message
            message = json_ACLMessage()
            message.content = content

        elif self.codec == 'protobuf':
            # create protobuf message
            message = proto_ACLMessage()
            receiver_meta = acl_metadata['receiver_addr']
            if isinstance(receiver_meta, (tuple, list)):
                acl_metadata['receiver_addr'] = \
                    f'{receiver_meta[0]}:{receiver_meta[1]}'
            sender_meta = acl_metadata.get('sender_addr', None)
            if isinstance(sender_meta, (tuple, list)):
                acl_metadata['sender_addr'] = \
                    f'{sender_meta[0]}:{sender_meta[1]}'

            message.content_class = type(content).__name__
            message.content = content.SerializeToString()
        else:
            raise ValueError('Unknown Encoding')

        for key, value in acl_metadata.items():
            setattr(message, key, value)
        return message

    def split_content_and_meta_from_acl(
            self, acl_message: Union[json_ACLMessage, proto_ACLMessage], ):
        """
        This function takes the content and meta information from an
        acl message.
        :param acl_message: either a json or prot ACL_message
        :return: Tuple of content, meta
        """

        if self.codec == 'json':
            # Use extract meta method from json acl_message
            meta = acl_message.extract_meta()
            content = acl_message.content
        elif self.codec == 'protobuf':
            # get string of class definition of content message
            content_class = getattr(self.other_msgs, acl_message.content_class)
            # deserialize the content message
            content = content_class()
            content.ParseFromString(acl_message.content)
            # get meta
            meta = {}
            for field in acl_message.DESCRIPTOR.fields:
                if field.name != 'content':
                    meta[field.name] = getattr(acl_message, field.name)
        else:
            raise ValueError(f'Unknown Encoding {self.codec}')

        return content, meta

    async def _check_inbox(self):
        """
        Task that checks, if there is a message in inbox and then creates a
        task to handle message
        """

        def raise_exceptions(result):
            """
            Inline function used as a callback to tasks to raise exceptions
            :param result: result object of the task
            """
            exception = result.exception()
            if exception is not None:
                logger.warning('Exception in _check_inbox_task.')
                raise exception

        while True:
            data = await self.inbox.get()
            priority, msg_content, meta = data
            task = asyncio.create_task(
                self._handle_msg(priority=priority, msg_content=msg_content,
                                 meta=meta))
            task.add_done_callback(raise_exceptions)
            self.inbox.task_done()  # signals that the queue object is
            # processed

    @abstractmethod
    async def _handle_msg(self, *,
                          priority: int, msg_content, meta: Dict[str, Any]):
        """
        This is called as a separate task for every message that is read
        :param priority: priority of the msg
        :param msg_content: Deserialized content of the message
        :param meta: Dict with additional information (e.g. topic)
        """
        raise NotImplementedError

    async def shutdown(self):
        """Shutdown all agents in the container and the container itself"""
        self.running = False
        futs = []
        for agent in self._agents.values():
            # shutdown all running agents
            futs.append(agent.shutdown())
        await asyncio.gather(*futs)

        # cancel check inbox task
        if self._check_inbox_task is not None:
            logger.debug('check inbox task will be cancelled')
            self._check_inbox_task.cancel()
            try:
                await self._check_inbox_task
            except asyncio.CancelledError:
                pass
            finally:
                logger.info('Successfully shutdown')


class MQTTContainer(Container):
    """
    Container for agents.

       The container allows its agents to send messages to specific topics
       (via :meth:`send_message()`).
    """

    def __init__(self, *, client_id: str, addr: Optional[str],
                 loop: asyncio.AbstractEventLoop,
                 mqtt_client: paho.Client, codec: str = 'json',
                 proto_msgs_module=None):
        """
        Initializes a container. Do not directly call this method but use
        the factory method instead
        :param client_id: The ID that the container should use when connecting
        to the broker
        :param addr: A string of the unique inbox topic to use.
        No wildcards are allowed. If None, no inbox topic will be set
        :param mqtt_client: The paho.Client object that is used for the
        communication with the broker
        :param codec: The codec to use. Currently only 'json' or 'protobuf' are
         allowed
        :param proto_msgs_module: The compiled python module where the
         additional proto msgs are defined
        """
        super().__init__(codec=codec, addr=addr,
                         proto_msgs_module=proto_msgs_module, loop=loop,
                         name=client_id)

        self.client_id: str = client_id
        # the configured and connected paho client
        self.mqtt_client: paho.Client = mqtt_client
        self.inbox_topic: Optional[str] = addr
        # dict mapping additionally subscribed topics to a set of aids
        self.additional_subscriptions: Dict[str, Set[str]] = {}
        # dict mapping subscribed topics to the expected class
        self.subscriptions_to_class: Dict[str, Any] = {}
        # Future for pending sub requests
        self.pending_sub_request: Optional[asyncio.Future] = None

        # set the callbacks
        self._set_mqtt_callbacks()

        # start the mqtt client
        self.mqtt_client.loop_start()

    def _set_mqtt_callbacks(self):
        """
        Sets the callbacks for the mqtt paho client
        """

        def on_con(client, userdata, flags, rc):
            if rc != 0:
                logger.info('Connection attempt to broker failed')
            else:
                logger.debug('Successfully reconnected to broker.')

        self.mqtt_client.on_connect = on_con

        def on_discon(client, userdata, rc):
            if rc != 0:
                logger.warning('Unexpected disconnect from broker. Trying to reconnect')
            else:
                logger.debug('Successfully disconnected from broker.')

        self.mqtt_client.on_disconnect = on_discon

        def on_sub(client, userdata, mid, granted_qos):
            self.loop.call_soon_threadsafe(
                self.pending_sub_request.set_result, 0)

        self.mqtt_client.on_subscribe = on_sub

        def on_msg(client, userdata, message):
            # extract the meta information first
            meta = {
                'network_protocol': 'mqtt',
                'topic': message.topic,
                'qos': message.qos,
                'retain': message.retain,
            }
            # decode message and extract msg_content and meta
            msg_content, msg_meta = self.decode_mqtt_msg(
                payload=message.payload, topic=message.topic
            )
            # update meta dict
            meta.update(msg_meta)

            # put information to inbox
            if msg_content is not None:
                self.loop.call_soon_threadsafe(
                    self.inbox.put_nowait, (0, msg_content, meta))

        self.mqtt_client.on_message = on_msg

        self.mqtt_client.enable_logger(logger)

    async def shutdown(self):
        """
        Shutdown container, disconnect from broker and stop mqtt thread
        """
        await super().shutdown()
        # disconnect to broker
        self.mqtt_client.disconnect()
        self.mqtt_client.loop_stop()

    def decode_mqtt_msg(self, *, topic, payload):
        """
        deserializes a mqtt msg.
        Checks if for the topic a special class is defined, otherwise assumes
        an ACLMessage
        :param topic: the topic on which the message arrived
        :param payload: the serialized message
        :return: content and meta
        """
        meta = {}
        content = None

        # check if there is a class definition for the topic
        for sub, sub_class in self.subscriptions_to_class.items():
            if paho.topic_matches_sub(sub, topic):
                # instantiate the provided class
                content = sub_class()
                break

        if self.codec == 'json':
            if content:
                # Json message should have the method decode()
                content.decode(payload)
            else:
                # We expect an ACL Message as no specific class is defined
                acl_msg: json_ACLMessage = json_ACLMessage()
                acl_msg.decode(payload)
                content = acl_msg.content
                meta = acl_msg.extract_meta()

        elif self.codec == 'protobuf':
            if content:
                content.ParseFromString(payload)
                # empty meta on non-acl class
            else:
                # We expect an ACL Message as no specific class is defined
                acl_msg: proto_ACLMessage = proto_ACLMessage()
                acl_msg.ParseFromString(payload)
                if acl_msg.content_class:
                    content_class = getattr(self.other_msgs, acl_msg.content_class)
                    content = content_class()
                    content.ParseFromString(acl_msg.content)
                    for field in acl_msg.DESCRIPTOR.fields:
                        if field.name != 'content':
                            meta[field.name] = getattr(acl_msg, field.name)
                else:
                    logger.warning(f'got message with undefined'
                                   f' content class from topic;{acl_msg};{topic}')
        else:
            logger.warning(f'Unable to use codec;{self.codec}')

        return content, meta

    async def _handle_msg(self, *,
                          priority: int, msg_content, meta: Dict[str, Any]):
        """
        This is called as a separate task for every message that is read
        :param priority: priority of the msg
        :param msg_content: Deserialized content of the message
        :param meta: Dict with additional information (e.g. topic)

        """

        topic = meta['topic']
        logger.debug(f'Received msg with content and meta;{str(msg_content)};{str(meta)}')
        if topic == self.inbox_topic:
            # General inbox topic, so no receiver is specified by the topic
            # try to find the receiver from meta
            receiver_id = meta.get('receiver_id', None)
            if receiver_id and receiver_id in self._agents.keys():
                receiver = self._agents[receiver_id]
                await receiver.inbox.put((priority, msg_content, meta))
            else:
                logger.warning(f'Receiver ID is unknown;{receiver_id}')
        else:
            # no inbox topic. Check who has subscribed the topic.
            receivers = set()
            for sub, rec in self.additional_subscriptions.items():
                if paho.topic_matches_sub(sub, topic):
                    receivers.update(rec)
            if not receivers:
                logger.warning(f'Received a message at a topic which no agent subscribed;{topic}')
            else:
                for receiver_id in receivers:
                    receiver = self._agents[receiver_id]

                    await receiver.inbox.put((priority, msg_content, meta))

    async def send_message(self, content,
                           receiver_addr: Union[str, Tuple[str, int]], *,
                           receiver_id: Optional[str] = None,
                           create_acl: bool = False,
                           acl_metadata: Optional[Dict[str, Any]] = None,
                           mqtt_kwargs: Dict[str, Any] = None,
                           ):
        """
        container sends the message of one of its own agents to a specific
        topic
        :param content: The content of the message
        :param receiver_addr: The topic that the message should be published to
        :param receiver_id: The agent id of the receiver
        :param create_acl: True if the content is
        only part of an acl message object that is yet to be created.
        :param acl_metadata: metadata for the acl_header. Is only interpreted
        if add_acl_header == True
        :param mqtt_kwargs: Dict with possible kwargs for publishing to the
        mqtt broker. Possible fields:
            qos: The quality of service to use for publishing
            retain: Indicates, weather the retain flag should be set
        """
        if create_acl:
            message = self._create_acl(
                content=content, receiver_addr=receiver_addr,
                receiver_id=receiver_id, acl_metadata=acl_metadata)
        else:
            # the message is already complete
            message = content

        # internal message first (if retain Flag is set, it has to be send to
        # the broker
        mqtt_kwargs = {} if mqtt_kwargs is None else mqtt_kwargs
        if self.addr and receiver_addr == self.addr and \
                not mqtt_kwargs.get('retain', False):
            meta = {'topic': self.addr,
                    'qos': mqtt_kwargs.get('qos', 0),
                    'retain': False,
                    'network_protocol': 'mqtt'
                    }

            content, msg_meta = self.split_content_and_meta_from_acl(message)
            meta.update(msg_meta)
            self.inbox.put_nowait((0, content, meta))
            return True

        else:
            self._send_external_message(topic=receiver_addr, message=message)
            return True

    def _send_external_message(self, *, topic: str, message):
        """

        :param topic: MQTT topic
        :param message: The ACL message
        :return:
        """
        if self.codec == 'json':
            encoded_msg = message.encode()
        elif self.codec == 'protobuf':
            encoded_msg = message.SerializeToString()
        else:
            raise ValueError('Unknown codec')
        logger.debug(f'Sending message;{message};{topic}')
        self.mqtt_client.publish(topic, encoded_msg)

    async def subscribe_for_agent(self, *, aid: str, topic: str, qos: int = 0,
                                  expected_class=None) -> bool:
        """

        :param aid: aid of the corresponding agent
        :param topic: topic to subscribe (wildcards are allowed)
        :param qos: The quality of service for the subscription
        :param expected_class: The class to expect from the topic, defaults
        to ACL
        :return: A boolean signaling if subscription was true or not
        """
        if aid not in self._agents.keys():
            raise ValueError('Given aid is not known')
        if expected_class:
            self.subscriptions_to_class[topic] = expected_class

        if topic in self.additional_subscriptions.keys():
            self.additional_subscriptions[topic].add(aid)
            return True

        self.additional_subscriptions[topic] = {aid}
        self.pending_sub_request = asyncio.Future()
        result, _ = self.mqtt_client.subscribe(topic, qos=qos)

        if result != paho.MQTT_ERR_SUCCESS:
            self.pending_sub_request.set_result(False)
            return False

        await self.pending_sub_request
        return True

    def set_expected_class(self, *, topic: str, expected_class):
        """
        Sets an expected class to a subscription
        wildcards are allowed here
        :param topic: The subscription
        :param expected_class: The expected class
        :return:
        """
        if self.codec == 'json':
            if not getattr(expected_class(), 'decode', None):
                logger.warning('Class does not provide the method decode(), which is'
                               f'needed for json decoding;{expected_class}')
        self.subscriptions_to_class[topic] = expected_class
        logger.debug(f'Expected class updated;{self.subscriptions_to_class}')

    def deregister_agent(self, aid):
        """

        :param aid:
        :return:
        """
        super().deregister_agent(aid)
        empty_subscriptions = []
        for subscription, aid_set in self.additional_subscriptions.items():
            if aid in aid_set:
                aid_set.remove(aid)
            if len(aid_set) == 0:
                empty_subscriptions.append(subscription)

        for subscription in empty_subscriptions:
            self.additional_subscriptions.pop(subscription)
            self.mqtt_client.unsubscribe(topic=subscription)


class TCPContainer(Container):
    """
    This is a container that communicate directly with other containers
    via tcp
    """

    def __init__(self, *, addr: Tuple[str, int], codec: str,
                 loop: asyncio.AbstractEventLoop,
                 proto_msgs_module=None):
        """
        Initializes a TCP container. Do not directly call this method but use
        the factory method of **Container** instead
        :param addr: The container address
        :param codec: The codec to use
        :param loop: Current event loop
        :param proto_msgs_module: The module for proto msgs in case of
        proto as codec
        """
        super().__init__(addr=addr, codec=codec,
                         proto_msgs_module=proto_msgs_module, loop=loop,
                         name=f'{addr[0]}:{addr[1]}')

        self.server = None  # will be set within the factory method
        self.running = True

    async def _handle_msg(self, *,
                          priority: int, msg_content, meta: Dict[str, Any]):
        """

        :param priority:
        :param msg_content:
        :param meta:
        :return:
        """
<<<<<<< HEAD
        self.logger.debug(f'Received msg with content and meta;{msg_content};{meta}')
=======
        logger.debug(f'Received msg with content and meta;{str(msg_content)};{str(meta)}')
>>>>>>> 58a6cbed
        receiver_id = meta.get('receiver_id', None)
        if receiver_id and receiver_id in self._agents.keys():
            receiver = self._agents[receiver_id]
            await receiver.inbox.put((priority, msg_content, meta))
        else:
            logger.warning(f'Received a message for an unknown receiver;{receiver_id}')

    async def send_message(self, content,
                           receiver_addr: Union[str, Tuple[str, int]], *,
                           receiver_id: Optional[str] = None,
                           create_acl: bool = False,
                           acl_metadata: Optional[Dict[str, Any]] = None,
                           mqtt_kwargs: Dict[str, Any] = None,
                           ) -> bool:
        """
        container sends the message of one of its own agents to a specific topic
        :param content: The content of the message
        :param receiver_addr: In case of TCP this is a tuple of host, port
        :param receiver_id: The agent id of the receiver
        :param create_acl: True if an acl message shall be created around the
        content.
        :param acl_metadata: metadata for the acl_header.
        Ignored if create_acl == False
        :param mqtt_kwargs: Ignored in this class
        :return boolean indicating whether  sending was successful or not
        """
        if isinstance(receiver_addr, str) and ':' in receiver_addr:
            receiver_addr = receiver_addr.split(':')
        elif isinstance(receiver_addr, (tuple, list)) and len(receiver_addr) == 2:
            receiver_addr = tuple(receiver_addr)
        else:
            logger.warning(f'Address for sending message is not valid;{receiver_addr}')
            return False

        if create_acl:
            message = self._create_acl(content=content,
                                       receiver_addr=receiver_addr,
                                       receiver_id=receiver_id,
                                       acl_metadata=acl_metadata)
        else:
            message = content

        if receiver_addr == self.addr:
            if not receiver_id:
                receiver_id = message.receiver_id
            # internal message

            success = self._send_internal_message(receiver_id, message)
        else:
            success = await self._send_external_message(receiver_addr, message)

        return success

    def _send_internal_message(self, receiver_id, message) -> bool:
        """
        Sends a message to an agent that lives in the same container
        :param receiver_id: ID of the receiver
        :param message:
        :return: boolean indicating whether sending was successful
        """

        receiver = self._agents.get(receiver_id, None)
        if receiver is None:
            logger.warning(f'Sending internal message not successful, receiver id unknown;{receiver_id}')
            return False
        # TODO priority assignment could be specified here,
        priority = 0
        content, meta = self.split_content_and_meta_from_acl(message)
        meta['network_protocol'] = 'tcp'
        receiver.inbox.put_nowait((priority, content, meta))
        return True

    async def _send_external_message(self, addr, message) -> bool:
        """
        Sends *message* to another container at *addr*
        :param addr: Tuple of (host, port)
        :param message: The message
        :return:
        """
        if addr is None or not isinstance(addr, (tuple, list)) \
                or len(addr) != 2:
            logger.warning(f'Sending external message not successful, invalid address;{str(addr)}')
            return False

        try:
            transport, protocol = await self.loop.create_connection(
                lambda: ContainerProtocol(container=self, loop=self.loop,
                                          codec=self.codec),
                addr[0],
                addr[1])
            logger.debug(f'Connection established to addr;{str(addr)}')
            if self.codec == 'json':
                protocol.write(message.encode())
            elif self.codec == 'protobuf':
                protocol.write(message.SerializeToString())

            logger.debug(f'Message sent to addr;{str(addr)}')
            await protocol.shutdown()
        except OSError as e:
            logger.warning(f'Could not establish connection to receiver of a message;{str(addr)}')
            return False
        return True

    async def shutdown(self):
        """
        calls shutdown() from super class Container and closes the server
        """
        await super().shutdown()
        self.server.close()
        await self.server.wait_closed()<|MERGE_RESOLUTION|>--- conflicted
+++ resolved
@@ -780,11 +780,7 @@
         :param meta:
         :return:
         """
-<<<<<<< HEAD
-        self.logger.debug(f'Received msg with content and meta;{msg_content};{meta}')
-=======
         logger.debug(f'Received msg with content and meta;{str(msg_content)};{str(meta)}')
->>>>>>> 58a6cbed
         receiver_id = meta.get('receiver_id', None)
         if receiver_id and receiver_id in self._agents.keys():
             receiver = self._agents[receiver_id]
